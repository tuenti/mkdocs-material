--- conflicted
+++ resolved
@@ -119,11 +119,7 @@
             ]
           },
 
-<<<<<<< HEAD
-          /* 2nd+ level navigation */
-=======
           /* Second-level navigation */
->>>>>>> 0975c7d1
           "md-nav": {
             "url": "/nested",
             "capture": ".md-nav--primary .md-nav",
@@ -194,7 +190,6 @@
             ]
           }
         }
-<<<<<<< HEAD
       },
 
       /* Table of contents */
@@ -205,8 +200,6 @@
         "states": [
           { "name": "", "exec": open }
         ]
-=======
->>>>>>> 0975c7d1
       }
     }
   },
