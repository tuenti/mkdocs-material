{% import "partials/language.html" as lang %}
<!DOCTYPE html>
<html lang="{{ lang.t('language') }}" class="no-js">
  <head>
    {% block site_meta %}
      <meta charset="utf-8">
      <meta name="viewport" content="width=device-width,initial-scale=1">
      {% if page and page.meta.description %}
        <meta name="description" content="{{ page.meta.description | first }}">
      {% elif config.site_description %}
        <meta name="description" content="{{ config.site_description }}">
      {% endif %}
      {% if page.canonical_url %}
        <link rel="canonical" href="{{ page.canonical_url }}">
      {% endif %}
      {% if page and page.meta.author %}
        <meta name="author" content="{{ page.meta.author | first }}">
      {% elif config.site_author %}
        <meta name="author" content="{{ config.site_author }}">
      {% endif %}
      {% if config.site_favicon %}
        <link rel="shortcut icon" href="{{ base_url }}/{{ config.site_favicon }}">
      {% else %}
        <link rel="shortcut icon" href="{{ base_url }}/assets/images/favicon.png">
      {% endif %}
      <meta name="generator" content="mkdocs-{{ mkdocs_version }}, mkdocs-material-1.6.3">
    {% endblock %}
    {% block htmltitle %}
      {% if page and page.meta.title %}
        <title>{{ page.meta.title | first }}</title>
      {% elif page and page.title and not page.is_homepage %}
        <title>{{ page.title }} - {{ config.site_name }}</title>
      {% else %}
        <title>{{ config.site_name }}</title>
      {% endif %}
    {% endblock %}
    {% block libs %}
      <script src="{{ base_url }}/assets/javascripts/modernizr-56ade86843.js"></script>
    {% endblock %}
    {% block styles %}
      <link rel="stylesheet" href="{{ base_url }}/assets/stylesheets/application-99e13a48f0.css">
      {% if config.extra.palette %}
        <link rel="stylesheet" href="{{ base_url }}/assets/stylesheets/application-0a3e9e1c07.palette.css">
      {% endif %}
    {% endblock %}
    {% block fonts %}
      {% if config.extra.font != false and config.extra.font != "none" %}
        {% set text = config.extra.get("font", {}).text | default("Roboto") %}
        {% set code = config.extra.get("font", {}).code
                    | default("Roboto Mono") %}
        {% set font = text + ':300,400,400i,700|' + code | replace(' ', '+') %}
        <link rel="stylesheet" href="https://fonts.googleapis.com/css?family={{ font }}">
        <style>body,input{font-family:"{{ text }}","Helvetica Neue",Helvetica,Arial,sans-serif}code,kbd,pre{font-family:"{{ code }}","Courier New",Courier,monospace}</style>
      {% endif %}
      <link rel="stylesheet" href="https://fonts.googleapis.com/icon?family=Material+Icons">
    {% endblock %}
    {% for path in extra_css %}
      <link rel="stylesheet" href="{{ path }}">
    {% endfor %}
    {% block extrahead %}{% endblock %}
  </head>
  {% set palette = config.extra.get("palette", {}) %}
  {% set primary = palette.primary | replace(" ", "-") | lower %}
  {% set accent  = palette.accent  | replace(" ", "-") | lower %}
  {% if primary or accent %}
    <body data-md-color-primary="{{ primary }}" data-md-color-accent="{{ accent }}">
  {% else %}
    <body>
  {% endif %}
    <svg class="md-svg">
      <defs>
        {% set platform = config.extra.repo_icon or config.repo_url %}
        {% if "github" in platform %}
          {% include "assets/images/icons/github-1da075986e.svg" %}
        {% elif "gitlab" in platform %}
          {% include "assets/images/icons/gitlab-5ad3f9f9e5.svg" %}
        {% elif "bitbucket" in platform %}
          {% include "assets/images/icons/bitbucket-670608a71a.svg" %}
        {% endif %}
      </defs>
    </svg>
    <input class="md-toggle" data-md-toggle="drawer" type="checkbox" id="drawer">
    <input class="md-toggle" data-md-toggle="search" type="checkbox" id="search">
    <label class="md-overlay" data-md-component="overlay" for="drawer"></label>
    {% block header %}
      {% include "partials/header.html" %}
    {% endblock %}
    <div class="md-container">
      {% set feature = config.extra.get("feature", {}) %}
      {% if feature.tabs %}
        {% include "partials/tabs.html" %}
      {% endif %}
      <main class="md-main">
        <div class="md-main__inner md-grid" data-md-component="container">
          {% block site_nav %}
            {% if nav %}
              <div class="md-sidebar md-sidebar--primary" data-md-component="navigation">
                <div class="md-sidebar__scrollwrap">
                  <div class="md-sidebar__inner">
                    {% include "partials/nav.html" %}
                  </div>
                </div>
              </div>
            {% endif %}
            {% if page.toc %}
              <div class="md-sidebar md-sidebar--secondary" data-md-component="toc">
                <div class="md-sidebar__scrollwrap">
                  <div class="md-sidebar__inner">
                    {% include "partials/toc.html" %}
                  </div>
                </div>
              </div>
            {% endif %}
          {% endblock %}
          <div class="md-content">
            <article class="md-content__inner md-typeset">
              {% block content %}
                {% if config.edit_uri %}
                  <a href="{{ page.edit_url }}" title="{{ lang.t('edit.link.title') }}" class="md-icon md-content__icon">edit</a>
                {% endif %}
                {% if not "\x3ch1" in page.content %}
                  <h1>{{ page.title | default(config.site_name, true)}}</h1>
                {% endif %}
                {{ page.content }}
                {% block source %}
                  {% if page.meta.source %}
                    <h2 id="__source">{{ lang.t('meta.source') }}</h2>
                    {% set path = (page.meta.path | default([""]) | first) %}
                    {% for file in page.meta.source %}
                      <a href="{{ [config.repo_url, path, file] | join('/') }}" title="{{ file }}" class="md-source-file">
                        {{ file }}
                      </a>
                    {% endfor %}
                  {% endif %}
                {% endblock %}
              {% endblock %}
              {% block disqus %}
                {% if config.extra.disqus and not page.is_homepage %}
                  <h2 id="__comments">{{ lang.t('meta.comments') }}</h2>
                  {% include "partials/disqus.html" %}
                {% endif %}
              {% endblock %}
            </article>
          </div>
        </div>
      </main>
      {% block footer %}
        {% include "partials/footer.html" %}
      {% endblock %}
    </div>
    {% block scripts %}
<<<<<<< HEAD
      <script src="{{ base_url }}/assets/javascripts/application-876a5cae0c.js"></script>
=======
      <script src="{{ base_url }}/assets/javascripts/application-6b4ff16fa7.js"></script>
>>>>>>> 70240705
      <script>app.initialize({url:{base:"{{ base_url }}"}})</script>
      {% for path in extra_javascript %}
        <script src="{{ path }}"></script>
      {% endfor %}
    {% endblock %}
    {% block analytics %}
      {% if config.google_analytics %}
      <script>!function(e,t,a,n,o,c,i){e.GoogleAnalyticsObject=o,e[o]=e[o]||function(){(e[o].q=e[o].q||[]).push(arguments)},e[o].l=1*new Date,c=t.createElement(a),i=t.getElementsByTagName(a)[0],c.async=1,c.src=n,i.parentNode.insertBefore(c,i)}(window,document,"script","https://www.google-analytics.com/analytics.js","ga"),ga("create","{{ config.google_analytics[0] }}","{{ config.google_analytics[1] }}"),ga("set","anonymizeIp",!0),ga("send","pageview");var links=document.getElementsByTagName("a");Array.prototype.map.call(links,function(e){e.host!=document.location.host&&e.addEventListener("click",function(){var t=e.getAttribute("data-md-action")||"follow";ga("send","event","outbound",t,e.href)})});var query=document.forms.search.query;query.addEventListener("blur",function(){if(this.value){var e=document.location.pathname;ga("send","pageview",e+"?q="+this.value)}})</script>
      {% endif %}
    {% endblock %}
  </body>
</html><|MERGE_RESOLUTION|>--- conflicted
+++ resolved
@@ -149,11 +149,7 @@
       {% endblock %}
     </div>
     {% block scripts %}
-<<<<<<< HEAD
-      <script src="{{ base_url }}/assets/javascripts/application-876a5cae0c.js"></script>
-=======
       <script src="{{ base_url }}/assets/javascripts/application-6b4ff16fa7.js"></script>
->>>>>>> 70240705
       <script>app.initialize({url:{base:"{{ base_url }}"}})</script>
       {% for path in extra_javascript %}
         <script src="{{ path }}"></script>
