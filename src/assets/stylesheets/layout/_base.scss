--- conflicted
+++ resolved
@@ -104,10 +104,7 @@
 
   // Increase top spacing of content area to give typography more room
   &__inner {
-<<<<<<< HEAD
-=======
     min-height: 100%;
->>>>>>> eb66e7f8
     padding-top: 2.4rem + 0.6rem;
     overflow: auto;
   }
