{% import "partials/language.html" as lang with context %}
{% set feature = config.theme.feature %}
{% set palette = config.theme.palette %}
{% set font = config.theme.font %}
<!DOCTYPE html>
<html lang="{{ lang.t('language') }}" class="no-js">
  <head>
    {% block site_meta %}
      <meta charset="utf-8">
      <meta name="viewport" content="width=device-width,initial-scale=1">
      <meta http-equiv="x-ua-compatible" content="ie=edge">
      {% if page and page.meta and page.meta.description %}
        <meta name="description" content="{{ page.meta.description }}">
      {% elif config.site_description %}
        <meta name="description" content="{{ config.site_description }}">
      {% endif %}
      {% if page.canonical_url %}
        <link rel="canonical" href="{{ page.canonical_url }}">
      {% endif %}
      {% if page and page.meta and page.meta.author %}
        <meta name="author" content="{{ page.meta.author | first }}">
      {% elif config.site_author %}
        <meta name="author" content="{{ config.site_author }}">
      {% endif %}
      {% for key in [
        "clipboard.copy",
        "clipboard.copied",
        "search.language",
        "search.pipeline.stopwords",
        "search.pipeline.trimmer",
        "search.result.none",
        "search.result.one",
        "search.result.other",
        "search.tokenizer"
      ] %}
        <meta name="lang:{{ key }}" content="{{ lang.t(key) }}">
      {% endfor %}
      <link rel="shortcut icon" href="{{ config.theme.favicon | url }}">
      <meta name="generator" content="mkdocs-{{ mkdocs_version }}, mkdocs-material-3.0.3">
    {% endblock %}
    {% block htmltitle %}
      {% if page and page.meta and page.meta.title %}
        <title>{{ page.meta.title }}</title>
      {% elif page and page.title and not page.is_homepage %}
        <title>{{ page.title }} - {{ config.site_name }}</title>
      {% else %}
        <title>{{ config.site_name }}</title>
      {% endif %}
    {% endblock %}
    {% block styles %}
      <link rel="stylesheet" href="{{ 'assets/stylesheets/application.451f80e5.css' | url }}">
      {% if palette.primary or palette.accent %}
        <link rel="stylesheet" href="{{ 'assets/stylesheets/application-palette.22915126.css' | url }}">
      {% endif %}
      {% if palette.primary %}
        {% import "partials/palette.html" as map %}
        {% set primary = map.primary(
          palette.primary | replace(" ", "-") | lower
        ) %}
        <meta name="theme-color" content="{{ primary }}">
      {% endif %}
    {% endblock %}
    {% block libs %}
      <script src="{{ 'assets/javascripts/modernizr.1aa3b519.js' | url }}"></script>
    {% endblock %}
    {% block fonts %}
      <link href="https://fonts.gstatic.com" rel="preconnect" crossorigin>
      {% if font != false %}
        <link rel="stylesheet" href="https://fonts.googleapis.com/css?family={{
              font.text | replace(' ', '+')  + ':300,400,400i,700|' +
              font.code | replace(' ', '+')
            }}">
        <style>body,input{font-family:"{{ font.text }}","Helvetica Neue",Helvetica,Arial,sans-serif}code,kbd,pre{font-family:"{{ font.code }}","Courier New",Courier,monospace}</style>
      {% endif %}
    {% endblock %}
<<<<<<< HEAD
    <link rel="stylesheet" href="{{ base_url }}/assets/fonts/material-icons.css">
    {% for path in config.extra_css %}
      <link rel="stylesheet" href="{{ base_url }}/{{ path }}">
=======
    <link rel="stylesheet" href="{{ 'assets/fonts/material-icons.css' | url }}">
    {% for path in config["extra_css"] %}
      <link rel="stylesheet" href="{{ path | url }}">
>>>>>>> ca4bb5e4
    {% endfor %}
    {% block extrahead %}{% endblock %}
  </head>
  {% if palette.primary or palette.accent %}
    {% set primary = palette.primary | replace(" ", "-") | lower %}
    {% set accent  = palette.accent  | replace(" ", "-") | lower %}
    <body dir="{{ lang.t('direction') }}" data-md-color-primary="{{ primary }}" data-md-color-accent="{{ accent }}">
  {% else %}
    <body dir="{{ lang.t('direction') }}">
  {% endif %}
    <svg class="md-svg">
      <defs>
        {% set platform = config.extra.repo_icon or config.repo_url %}
        {% if "github" in platform %}
          {% include "assets/images/icons/github.f0b8504a.svg" %}
        {% elif "gitlab" in platform %}
          {% include "assets/images/icons/gitlab.6dd19c00.svg" %}
        {% elif "bitbucket" in platform %}
          {% include "assets/images/icons/bitbucket.1b09e088.svg" %}
        {% endif %}
      </defs>
    </svg>
    <input class="md-toggle" data-md-toggle="drawer" type="checkbox" id="__drawer" autocomplete="off">
    <input class="md-toggle" data-md-toggle="search" type="checkbox" id="__search" autocomplete="off">
    <label class="md-overlay" data-md-component="overlay" for="__drawer"></label>
    {% if page.toc | first is defined %}
      <a href="{{ (page.toc | first).url | url }}" tabindex="1" class="md-skip">
        {{ lang.t('skip.link.title') }}
      </a>
    {% endif %}
    {% block header %}
      {% include "partials/header.html" %}
    {% endblock %}
    <div class="md-container">
      {% block hero %}
        {% if page and page.meta and page.meta.hero %}
          {% include "partials/hero.html" with context %}
        {% endif %}
      {% endblock %}
      {% if feature.tabs %}
        {% include "partials/tabs.html" %}
      {% endif %}
      <main class="md-main">
        <div class="md-main__inner md-grid" data-md-component="container">
          {% block site_nav %}
            {% if nav %}
              <div class="md-sidebar md-sidebar--primary" data-md-component="navigation">
                <div class="md-sidebar__scrollwrap">
                  <div class="md-sidebar__inner">
                    {% include "partials/nav.html" %}
                  </div>
                </div>
              </div>
            {% endif %}
            {% if page.toc %}
              <div class="md-sidebar md-sidebar--secondary" data-md-component="toc">
                <div class="md-sidebar__scrollwrap">
                  <div class="md-sidebar__inner">
                    {% include "partials/toc.html" %}
                  </div>
                </div>
              </div>
            {% endif %}
          {% endblock %}
          <div class="md-content">
            <article class="md-content__inner md-typeset">
              {% block content %}
                {% if page.edit_url %}
                  {% if page.file.src_path not in config.extra.no_edit_paths %}
                    <a href="{{ page.edit_url }}" target="_blank" title="{{ lang.t('edit.link.title') }}" class="md-icon md-content__icon">&#xE3C9;</a>
                  {% endif %}
                {% endif %}
                {{ page.content }}
                {% block source %}
                  {% if page and page.meta and page.meta.source %}
                    <h2 id="__source">{{ lang.t("meta.source") }}</h2>
                    {% set repo = config.repo_url %}
                    {% if repo | last == "/" %}
                      {% set repo = repo[:-1] %}
                    {% endif %}
                    {% set path = page.meta.path | default([""]) %}
                    {% set file = page.meta.source %}
                    <a href="{{ [repo, path, file] | join('/') }}" title="{{ file }}" class="md-source-file">
                      {{ file }}
                    </a>
                  {% endif %}
                {% endblock %}
              {% endblock %}
              {% block disqus %}
                {% include "partials/integrations/disqus.html" %}
              {% endblock %}
            </article>
          </div>
        </div>
      </main>
      {% block footer %}
        {% include "partials/footer.html" %}
      {% endblock %}
    </div>
    {% block scripts %}
<<<<<<< HEAD
      <script src="{{ base_url }}/assets/javascripts/application.91d915f1.js"></script>
=======
      <script src="{{ 'assets/javascripts/application.e72fd936.js' | url }}"></script>
>>>>>>> ca4bb5e4
      {% if lang.t("search.language") != "en" %}
        {% set languages = lang.t("search.language").split(",") %}
        {% if languages | length and languages[0] != "" %}
          {% set path = "assets/javascripts/lunr/" %}
          <script src="{{ (path ~ 'lunr.stemmer.support.js') | url }}"></script>
          {% for language in languages | map("trim") %}
            {% if language != "en" %}
              {% if language == "jp" %}
                <script src="{{ (path ~ 'tinyseg.js') | url }}"></script>
              {% endif %}
              {% if language in ("da", "de", "du", "es", "fi", "fr", "hu", "it", "jp", "no", "pt", "ro", "ru", "sv", "tr") %}
                <script src="{{ (path ~ 'lunr.' ~ language ~ '.js') | url }}"></script>
              {% endif %}
            {% endif %}
          {% endfor %}
          {% if languages | length > 1 %}
            <script src="{{ (path ~ 'lunr.multi.js') | url }}"></script>
          {% endif %}
        {% endif %}
      {% endif %}
      <script>app.initialize({version:"{{ mkdocs_version }}",url:{base:"{{ base_url }}"}})</script>
<<<<<<< HEAD
      {% for path in config.extra_javascript %}
        <script src="{{ base_url }}/{{ path }}"></script>
=======
      {% for path in config["extra_javascript"] %}
        <script src="{{ path | url }}"></script>
>>>>>>> ca4bb5e4
      {% endfor %}
    {% endblock %}
    {% block analytics %}
      {% if config.google_analytics %}
        {% include "partials/integrations/analytics.html" %}
      {% endif %}
    {% endblock %}
  </body>
</html><|MERGE_RESOLUTION|>--- conflicted
+++ resolved
@@ -73,15 +73,9 @@
         <style>body,input{font-family:"{{ font.text }}","Helvetica Neue",Helvetica,Arial,sans-serif}code,kbd,pre{font-family:"{{ font.code }}","Courier New",Courier,monospace}</style>
       {% endif %}
     {% endblock %}
-<<<<<<< HEAD
-    <link rel="stylesheet" href="{{ base_url }}/assets/fonts/material-icons.css">
-    {% for path in config.extra_css %}
-      <link rel="stylesheet" href="{{ base_url }}/{{ path }}">
-=======
     <link rel="stylesheet" href="{{ 'assets/fonts/material-icons.css' | url }}">
     {% for path in config["extra_css"] %}
       <link rel="stylesheet" href="{{ path | url }}">
->>>>>>> ca4bb5e4
     {% endfor %}
     {% block extrahead %}{% endblock %}
   </head>
@@ -182,11 +176,7 @@
       {% endblock %}
     </div>
     {% block scripts %}
-<<<<<<< HEAD
-      <script src="{{ base_url }}/assets/javascripts/application.91d915f1.js"></script>
-=======
-      <script src="{{ 'assets/javascripts/application.e72fd936.js' | url }}"></script>
->>>>>>> ca4bb5e4
+      <script src="{{ 'assets/javascripts/application.91d915f1.js' | url }}"></script>
       {% if lang.t("search.language") != "en" %}
         {% set languages = lang.t("search.language").split(",") %}
         {% if languages | length and languages[0] != "" %}
@@ -208,13 +198,7 @@
         {% endif %}
       {% endif %}
       <script>app.initialize({version:"{{ mkdocs_version }}",url:{base:"{{ base_url }}"}})</script>
-<<<<<<< HEAD
-      {% for path in config.extra_javascript %}
-        <script src="{{ base_url }}/{{ path }}"></script>
-=======
-      {% for path in config["extra_javascript"] %}
         <script src="{{ path | url }}"></script>
->>>>>>> ca4bb5e4
       {% endfor %}
     {% endblock %}
     {% block analytics %}
