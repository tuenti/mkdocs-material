--- conflicted
+++ resolved
@@ -1,48 +1,28 @@
 {% if nav_item.is_homepage %}
   <li class="md-tabs__item">
     {% if not page.ancestors | length and nav | selectattr("url", page.url) %}
-<<<<<<< HEAD
-      <a href="{% if not nav_item.is_link %}{{ base_url }}/{% endif %}{{ nav_item.url }}" title="{{ nav_item.title }}" class="md-tabs__link md-tabs__link--active">
-        {{ nav_item.title }}
-      </a>
-    {% else %}
-      <a href="{% if not nav_item.is_link %}{{ base_url }}/{% endif %}{{ nav_item.url }}" title="{{ nav_item.title }}" class="md-tabs__link">
-=======
       <a href="{{ nav_item.url | url }}" title="{{ nav_item.title }}" class="md-tabs__link md-tabs__link--active">
         {{ nav_item.title }}
       </a>
     {% else %}
       <a href="{{ nav_item.url | url }}" title="{{ nav_item.title }}" class="md-tabs__link">
->>>>>>> ca4bb5e4
         {{ nav_item.title }}
       </a>
     {% endif %}
   </li>
 {% elif nav_item.children and nav_item.children | length > 0 %}
   {% set title = title | default(nav_item.title) %}
-<<<<<<< HEAD
   {% if (nav_item.children | first).children and (nav_item.children | first).children | length > 0 %}
-=======
-  {% if (nav_item.children | first).children %}
->>>>>>> ca4bb5e4
     {% set nav_item = nav_item.children | first %}
     {% include "partials/tabs-item.html" %}
   {% else %}
     <li class="md-tabs__item">
       {% if nav_item.active %}
-<<<<<<< HEAD
-        <a href="{% if not nav_item.is_link %}{{ base_url }}/{% endif %}{{ (nav_item.children | first).url }}" title="{{ title }}" class="md-tabs__link md-tabs__link--active">
-          {{ title }}
-        </a>
-      {% else %}
-        <a href="{% if not nav_item.is_link %}{{ base_url }}/{% endif %}{{ (nav_item.children | first).url }}" title="{{ title }}" class="md-tabs__link">
-=======
         <a href="{{ (nav_item.children | first).url | url }}" title="{{ title }}" class="md-tabs__link md-tabs__link--active">
           {{ title }}
         </a>
       {% else %}
         <a href="{{ (nav_item.children | first).url | url }}" title="{{ title }}" class="md-tabs__link">
->>>>>>> ca4bb5e4
           {{ title }}
         </a>
       {% endif %}
