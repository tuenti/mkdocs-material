<!--
  Copyright (c) 2016-2018 Martin Donath <martin.donath@squidfunk.com>

  Permission is hereby granted, free of charge, to any person obtaining a copy
  of this software and associated documentation files (the "Software"), to
  deal in the Software without restriction, including without limitation the
  rights to use, copy, modify, merge, publish, distribute, sublicense, and/or
  sell copies of the Software, and to permit persons to whom the Software is
  furnished to do so, subject to the following conditions:

  The above copyright notice and this permission notice shall be included in
  all copies or substantial portions of the Software.

  THE SOFTWARE IS PROVIDED "AS IS", WITHOUT WARRANTY OF ANY KIND, EXPRESS OR
  IMPLIED, INCLUDING BUT NOT LIMITED TO THE WARRANTIES OF MERCHANTABILITY,
  FITNESS FOR A PARTICULAR PURPOSE AND NON-INFRINGEMENT. IN NO EVENT SHALL THE
  AUTHORS OR COPYRIGHT HOLDERS BE LIABLE FOR ANY CLAIM, DAMAGES OR OTHER
  LIABILITY, WHETHER IN AN ACTION OF CONTRACT, TORT OR OTHERWISE, ARISING
  FROM, OUT OF OR IN CONNECTION WITH THE SOFTWARE OR THE USE OR OTHER DEALINGS
  IN THE SOFTWARE.
-->

{% import "partials/language.html" as lang with context %}

<!-- Theme options -->
{% set feature = config.theme.feature %}
{% set palette = config.theme.palette %}
{% set font = config.theme.font %}

<!DOCTYPE html>
<html lang="{{ lang.t('language') }}" class="no-js">
  <head>

    <!-- Metatags -->
    {% block site_meta %}
      <meta charset="utf-8" />
      <meta name="viewport" content="width=device-width, initial-scale=1" />

      <!-- Keep for compatibility, see http://bit.ly/2tMB6ag -->
      <meta http-equiv="x-ua-compatible" content="ie=edge" />

      <!-- Page description -->
      {% if page and page.meta and page.meta.description %}
        <meta name="description"
            content="{{ page.meta.description }}" />
      {% elif config.site_description %}
        <meta name="description" content="{{ config.site_description }}" />
      {% endif %}

      <!-- Canonical -->
      {% if page.canonical_url %}
        <link rel="canonical" href="{{ page.canonical_url }}" />
      {% endif %}

      <!-- Page author -->
      {% if page and page.meta and page.meta.author %}
        <meta name="author" content="{{ page.meta.author | first }}" />
      {% elif config.site_author %}
        <meta name="author" content="{{ config.site_author }}" />
      {% endif %}

      <!-- Localization -->
      {% for key in [
        "clipboard.copy",
        "clipboard.copied",
        "search.language",
        "search.pipeline.stopwords",
        "search.pipeline.trimmer",
        "search.result.none",
        "search.result.one",
        "search.result.other",
        "search.tokenizer"
      ] %}
        <meta name="lang:{{ key }}" content="{{ lang.t(key) }}" />
      {% endfor %}

      <!-- Favicon -->
      <link rel="shortcut icon"
          href="{{ config.theme.favicon | url }}">

      <!-- Generator banner -->
      <meta name="generator"
          content="mkdocs-{{ mkdocs_version }}, $md-name$-$md-version$" />
    {% endblock %}

    <!-- Site title -->
    {% block htmltitle %}
      {% if page and page.meta and page.meta.title %}
        <title>{{ page.meta.title }}</title>
      {% elif page and page.title and not page.is_homepage %}
        <title>{{ page.title }} - {{ config.site_name }}</title>
      {% else %}
        <title>{{ config.site_name }}</title>
      {% endif %}
    {% endblock %}

    <!-- Stylesheets -->
    {% block styles %}

      <!-- Theme-related stylesheets -->
      <link rel="stylesheet" type="text/css"
          href="{{ 'assets/stylesheets/application.css' | url }}" />

      <!-- Extra color palette -->
      {% if palette.primary or palette.accent %}
        <link rel="stylesheet" type="text/css"
            href="{{ 'assets/stylesheets/application-palette.css' | url }}" />
      {% endif %}

      <!-- Theme-color meta tag for Android -->
      {% if palette.primary %}
        {% import "partials/palette.html" as map %}
        {% set primary = map.primary(
          palette.primary | replace(" ", "-") | lower
        ) %}
        <meta name="theme-color" content="{{ primary }}" />
      {% endif %}
    {% endblock %}

    <!-- JavaScript libraries -->
    {% block libs %}
      <script src="{{ 'assets/javascripts/modernizr.js' | url }}"></script>
    {% endblock %}

    <!-- Webfonts -->
    {% block fonts %}
      <link href="https://fonts.gstatic.com" rel="preconnect" crossorigin />

      <!-- Load fonts from Google -->
      {% if font != false %}
        <link rel="stylesheet" type="text/css"
            href="https://fonts.googleapis.com/css?family={{
              font.text | replace(' ', '+')  + ':300,400,400i,700|' +
              font.code | replace(' ', '+')
            }}" />
        <style>
          body, input {
            font-family: "{{ font.text }}", "Helvetica Neue",
              Helvetica, Arial, sans-serif;
          }
          pre, code, kbd {
            font-family: "{{ font.code }}", "Courier New",
              Courier, monospace;
          }
        </style>
      {% endif %}
    {% endblock %}

    <!-- Material icons as iconset -->
    <link rel="stylesheet" type="text/css"
        href="{{ 'assets/fonts/material-icons.css' | url }}" />

    <!-- Custom stylesheets -->
<<<<<<< HEAD
    {% for path in config.extra_css %}
      <link rel="stylesheet" type="text/css" href="{{ base_url }}/{{ path }}" />
=======
    {% for path in config["extra_css"] %}
      <link rel="stylesheet" type="text/css" href="{{ path | url }}" />
>>>>>>> ca4bb5e4
    {% endfor %}

    <!-- Custom front matter -->
    {% block extrahead %}{% endblock %}
  </head>

  <!-- Text direction and color palette, if defined -->
  {% if palette.primary or palette.accent %}
    {% set primary = palette.primary | replace(" ", "-") | lower %}
    {% set accent  = palette.accent  | replace(" ", "-") | lower %}
    <body dir="{{ lang.t('direction') }}"
        data-md-color-primary="{{ primary }}"
        data-md-color-accent="{{ accent }}">
  {% else %}
    <body dir="{{ lang.t('direction') }}">
  {% endif %}

    <!-- Hidden container for inline SVGs -->
    <svg class="md-svg">
      <defs>

        <!--
          Check whether the repository is hosted on one of the supported code
          hosting platforms (GitHub, GitLab or Bitbucket) to show icon.
        -->
        {% set platform = config.extra.repo_icon or config.repo_url %}
        {% if "github" in platform %}
          {% include "assets/images/icons/github.svg" %}
        {% elif "gitlab" in platform %}
          {% include "assets/images/icons/gitlab.svg" %}
        {% elif "bitbucket" in platform %}
          {% include "assets/images/icons/bitbucket.svg" %}
        {% endif %}
      </defs>
    </svg>

    <!--
      State toggles - we need to set autocomplete="off" in order to reset the
      drawer on back button invocation in some browsers
    -->
    <input class="md-toggle" data-md-toggle="drawer"
        type="checkbox" id="__drawer" autocomplete="off" />
    <input class="md-toggle" data-md-toggle="search"
        type="checkbox" id="__search" autocomplete="off" />

    <!-- Overlay for expanded drawer -->
    <label class="md-overlay" data-md-component="overlay" for="__drawer"></label>

    <!-- Render "skip to content" link -->
    {% if page.toc | first is defined %}
      <a href="{{ (page.toc | first).url | url }}" tabindex="1"
          class="md-skip">
        {{ lang.t('skip.link.title') }}
      </a>
    {% endif %}

    <!-- Application header -->
    {% block header %}
      {% include "partials/header.html" %}
    {% endblock %}

    <!-- Container, necessary for web-application context -->
    <div class="md-container">

      <!-- Hero teaser -->
      {% block hero %}
        {% if page and page.meta and page.meta.hero %}
          {% include "partials/hero.html" with context %}
        {% endif %}
      {% endblock %}

      <!-- Tabs with outline -->
      {% if feature.tabs %}
        {% include "partials/tabs.html" %}
      {% endif %}

      <!-- Main container -->
      <main class="md-main">
        <div class="md-main__inner md-grid" data-md-component="container">

          <!-- Navigation -->
          {% block site_nav %}

            <!-- Main navigation -->
            {% if nav %}
              <div class="md-sidebar md-sidebar--primary"
                  data-md-component="navigation">
                <div class="md-sidebar__scrollwrap">
                  <div class="md-sidebar__inner">
                    {% include "partials/nav.html" %}
                  </div>
                </div>
              </div>
            {% endif %}

            <!-- Table of contents -->
            {% if page.toc %}
              <div class="md-sidebar md-sidebar--secondary"
                  data-md-component="toc">
                <div class="md-sidebar__scrollwrap">
                  <div class="md-sidebar__inner">
                    {% include "partials/toc.html" %}
                  </div>
                </div>
              </div>
            {% endif %}
          {% endblock %}

          <!-- Article -->
          <div class="md-content">
            <article class="md-content__inner md-typeset">

              <!-- Content -->
              {% block content %}

                <!-- Edit button, if URL was defined -->
                {% if page.edit_url %}
                  {% if page.file.src_path not in config.extra.no_edit_paths %}
                    <a href="{{ page.edit_url }}"
                        target="_blank"
                        title="{{ lang.t('edit.link.title') }}"
                        class="md-icon md-content__icon">&#xE3C9;<!-- edit --></a>
                  {% endif %}
                {% endif %}

                <!-- Content -->
                {{ page.content }}

                <!-- Source files -->
                {% block source %}
                  {% if page and page.meta and page.meta.source %}
                    <h2 id="__source">{{ lang.t("meta.source") }}</h2>
                    {% set repo = config.repo_url %}
                    {% if repo | last == "/" %}
                      {% set repo = repo[:-1] %}
                    {% endif %}
                    {% set path = page.meta.path | default([""]) %}
                    {% set file = page.meta.source %}
                    <a href="{{ [repo, path, file] | join('/') }}"
                        title="{{ file }}" class="md-source-file">
                      {{ file }}
                    </a>
                  {% endif %}
                {% endblock %}
              {% endblock %}

              <!-- Disqus integration -->
              {% block disqus %}
                {% include "partials/integrations/disqus.html" %}
              {% endblock %}
            </article>
          </div>
        </div>
      </main>

      <!-- Application footer -->
      {% block footer %}
        {% include "partials/footer.html" %}
      {% endblock %}
    </div>

    <!-- Theme-related JavaScript -->
    {% block scripts %}
      <script src="{{ 'assets/javascripts/application.js' | url }}"></script>

      <!-- Load additional languages for search -->
      {% if lang.t("search.language") != "en" %}
        {% set languages = lang.t("search.language").split(",") %}
        {% if languages | length and languages[0] != "" %}
          {% set path = "assets/javascripts/lunr/" %}
          <script src="{{ (path ~ 'lunr.stemmer.support.js') | url }}"></script>
          {% for language in languages | map("trim") %}
            {% if language != "en" %}
              {% if language == "jp" %}
                <script src="{{ (path ~ 'tinyseg.js') | url }}"></script>
              {% endif %}
              {% if language in ($md-lunr-languages$) %}
                <script src="{{ (path ~ 'lunr.' ~ language ~ '.js') | url }}">
                </script>
              {% endif %}
            {% endif %}
          {% endfor %}
          {% if languages | length > 1 %}
            <script src="{{ (path ~ 'lunr.multi.js') | url }}"></script>
          {% endif %}
        {% endif %}
      {% endif %}

      <!-- Initialize application -->
      <script>
        app.initialize({
          version: "{{ mkdocs_version }}",
          url: {
            base: "{{ base_url }}"
          }
        });
      </script>
<<<<<<< HEAD
      {% for path in config.extra_javascript %}
        <script src="{{ base_url }}/{{ path }}"></script>
=======
      {% for path in config["extra_javascript"] %}
        <script src="{{ path | url }}"></script>
>>>>>>> ca4bb5e4
      {% endfor %}
    {% endblock %}

    <!-- Analytic scripts -->
    {% block analytics %}
      {% if config.google_analytics %}
        {% include "partials/integrations/analytics.html" %}
      {% endif %}
    {% endblock %}
  </body>
</html><|MERGE_RESOLUTION|>--- conflicted
+++ resolved
@@ -151,13 +151,8 @@
         href="{{ 'assets/fonts/material-icons.css' | url }}" />
 
     <!-- Custom stylesheets -->
-<<<<<<< HEAD
-    {% for path in config.extra_css %}
-      <link rel="stylesheet" type="text/css" href="{{ base_url }}/{{ path }}" />
-=======
     {% for path in config["extra_css"] %}
       <link rel="stylesheet" type="text/css" href="{{ path | url }}" />
->>>>>>> ca4bb5e4
     {% endfor %}
 
     <!-- Custom front matter -->
@@ -355,13 +350,8 @@
           }
         });
       </script>
-<<<<<<< HEAD
-      {% for path in config.extra_javascript %}
-        <script src="{{ base_url }}/{{ path }}"></script>
-=======
       {% for path in config["extra_javascript"] %}
         <script src="{{ path | url }}"></script>
->>>>>>> ca4bb5e4
       {% endfor %}
     {% endblock %}
 
