--- conflicted
+++ resolved
@@ -42,15 +42,10 @@
     "@babel/cli": "^7.5.0",
     "@babel/core": "^7.5.4",
     "@babel/plugin-transform-react-jsx": "^7.3.0",
-<<<<<<< HEAD
     "@babel/plugin-transform-runtime": "^7.5.0",
-    "@babel/preset-env": "^7.5.0",
-    "@babel/runtime": "^7.5.1",
-    "autoprefixer": "^9.6.0",
-=======
     "@babel/preset-env": "^7.5.4",
+    "@babel/runtime": "^7.5.4",
     "autoprefixer": "^9.6.1",
->>>>>>> 47856bc3
     "babel-eslint": "^10.0.2",
     "babel-loader": "^8.0.6",
     "chalk": "^2.4.2",
@@ -85,15 +80,9 @@
     "style-loader": "^0.23.0",
     "stylelint": "^10.1.0",
     "stylelint-config-standard": "^18.3.0",
-<<<<<<< HEAD
-    "stylelint-order": "^3.0.0",
-    "stylelint-scss": "^3.9.0",
-    "terser-webpack-plugin": "^1.3.0",
-=======
     "stylelint-order": "^3.0.1",
     "stylelint-scss": "^3.9.1",
-    "uglifyjs-3-webpack-plugin": "^1.2.4",
->>>>>>> 47856bc3
+    "terser-webpack-plugin": "^1.3.0",
     "unfetch": "^3.0.0",
     "webpack": "^4.35.3",
     "webpack-cli": "^3.3.6",
