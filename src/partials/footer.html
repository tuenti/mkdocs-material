--- conflicted
+++ resolved
@@ -32,11 +32,7 @@
 
         <!-- Link to previous page -->
         {% if page.previous_page %}
-<<<<<<< HEAD
-          <a href="{{ base_url }}/{{ page.previous_page.url }}"
-=======
           <a href="{{ page.previous_page.url | url }}"
->>>>>>> ca4bb5e4
               title="{{ page.previous_page.title }}"
               class="md-flex md-footer-nav__link md-footer-nav__link--prev"
               rel="prev">
@@ -58,12 +54,8 @@
 
         <!-- Link to next page -->
         {% if page.next_page %}
-<<<<<<< HEAD
-          <a href="{{ base_url }}/{{ page.next_page.url }}" title="{{ page.next_page.title }}"
-=======
           <a href="{{ page.next_page.url | url }}"
               title="{{ page.next_page.title }}"
->>>>>>> ca4bb5e4
               class="md-flex md-footer-nav__link md-footer-nav__link--next"
               rel="next">
             <div class="md-flex__cell md-flex__cell--stretch
