--- conflicted
+++ resolved
@@ -56,11 +56,7 @@
       {% endif %}
     {% endblock %}
     {% block styles %}
-<<<<<<< HEAD
-      <link rel="stylesheet" href="{{ 'assets/stylesheets/application.bd755d3c.css' | url }}">
-=======
       <link rel="stylesheet" href="{{ 'assets/stylesheets/application.4031d38b.css' | url }}">
->>>>>>> 4bb59ca6
       {% if palette.primary or palette.accent %}
         <link rel="stylesheet" href="{{ 'assets/stylesheets/application-palette.224b79ff.css' | url }}">
       {% endif %}
@@ -73,11 +69,7 @@
       {% endif %}
     {% endblock %}
     {% block libs %}
-<<<<<<< HEAD
-      <script src="{{ 'assets/javascripts/modernizr.7cb5d530.js' | url }}"></script>
-=======
       <script src="{{ 'assets/javascripts/modernizr.74668098.js' | url }}"></script>
->>>>>>> 4bb59ca6
     {% endblock %}
     {% block fonts %}
       {% if font != false %}
@@ -199,11 +191,7 @@
       {% endblock %}
     </div>
     {% block scripts %}
-<<<<<<< HEAD
-      <script src="{{ 'assets/javascripts/application.10aef8d9.js' | url }}"></script>
-=======
       <script src="{{ 'assets/javascripts/application.ffb616e8.js' | url }}"></script>
->>>>>>> 4bb59ca6
       {% if lang.t("search.language") != "en" %}
         {% set languages = lang.t("search.language").split(",") %}
         {% if languages | length and languages[0] != "" %}
